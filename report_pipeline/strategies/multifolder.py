--- conflicted
+++ resolved
@@ -27,15 +27,12 @@
             paths = sorted(p for p in folder_path.glob(self.pattern) if p.is_file())
             for path in paths:
                 label, group = parse_label_group(path)
-<<<<<<< HEAD
+
                 if group is None:
                     group = folder_path.name
                 distances = load_distance_file(str(path))
                 jobs.append(PlotJob(distances=distances, label=label, group=group))
-=======
-                item = DistanceFile(path=path, label=label, group=group)
-                jobs.append(PlotJob(items=[item]))
->>>>>>> 06072ac0
+
 
         if self.paired and len(jobs) != 2:
             raise ValueError("--paired requires exactly two files")

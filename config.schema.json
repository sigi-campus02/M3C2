--- conflicted
+++ resolved
@@ -245,19 +245,12 @@
           "items": { "type": "string" },
           "default": ["pointclouds"]
         },
-<<<<<<< HEAD
         "filenames": {
           "type": "array",
           "description": "List of distance file name parts present in each folder.",
           "items": { "type": "string" },
           "default": ["mov-ref", "mov-ref_ai"]
-=======
-        "filenames_distances": {
-          "type": "array",
-          "description": "List of distance filenames (same in each folder).",
-          "items": { "type": "string" },
-          "default": []
->>>>>>> ecaadc5b
+
         },
         "overlay_outdir": {
           "type": "string",
@@ -277,11 +270,7 @@
       "required": [
         "data_dir",
         "folders",
-<<<<<<< HEAD
         "filenames",
-=======
-        "filenames_distances",
->>>>>>> ecaadc5b
         "overlay_outdir",
         "options"
       ]

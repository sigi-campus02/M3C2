--- conflicted
+++ resolved
@@ -14,13 +14,9 @@
     assert len(jobs) == 1
     labels = [item.label for item in jobs[0].items]
     assert labels == ["a", "b"]
-<<<<<<< HEAD
     groups = [job.items[0].group for job in jobs]
     assert groups == ["g1", "g2"]
-=======
-    groups = [item.group for item in jobs[0].items]
-    assert groups == ["g", "g"]
->>>>>>> 97466e7a
+
 
 
 def test_files_job_builder_missing_file(tmp_path):
@@ -52,7 +48,6 @@
     builder = MultiFolderJobBuilder(folders=folders)
     jobs = builder.build_jobs()
     assert len(jobs) == 2
-<<<<<<< HEAD
     titles = [job.page_title for job in jobs]
     assert titles == ["f1", "f2"]
     labels = [[item.label for item in job.items] for job in jobs]
@@ -68,8 +63,3 @@
     builder = MultiFolderJobBuilder(folders=[folder], paired=True)
     with pytest.raises(ValueError):
         builder.build_jobs()
-=======
-    assert [job.page_title for job in jobs] == ["d1 (g1)", "d2 (g2)"]
-    labels = [[item.label for item in job.items] for job in jobs]
-    assert labels == [["f1", "f2"], ["f1", "f2"]]
->>>>>>> 97466e7a

from __future__ import annotations

import numpy as np
import pytest

from types import SimpleNamespace

from m3c2.config.pipeline_config import PipelineConfig
from m3c2.pipeline.batch_orchestrator import BatchOrchestrator


def _cfg(tmp_path, folder_id="run"):
    return PipelineConfig(
        data_dir=str(tmp_path),
        folder_id=folder_id,
        filename_mov="mov.xyz",
        filename_ref="ref.xyz",
        filename_singlecloud="sc.xyz",
        mov_as_corepoints=True,
        use_subsampled_corepoints=1,
        only_stats=True,
        stats_singleordistance="single",
        sample_size=1,
        project="proj",
    )


def test_run_all_continues_on_value_error(monkeypatch, tmp_path):
    cfg1 = _cfg(tmp_path, "a")
    cfg2 = _cfg(tmp_path, "b")
    orchestrator = BatchOrchestrator([cfg1, cfg2])

    calls = []

    def side_effect(cfg):
        calls.append(cfg.folder_id)
        if cfg is cfg1:
            raise ValueError("boom")

    monkeypatch.setattr(orchestrator, "_run_single", side_effect)

    orchestrator.run_all()

    assert calls == ["a", "b"]


def test_run_all_reraises_unexpected(monkeypatch, tmp_path):
    cfg = _cfg(tmp_path, "a")
    orchestrator = BatchOrchestrator([cfg])

    def side_effect(cfg):
        raise RuntimeError("unexpected")

    monkeypatch.setattr(orchestrator, "_run_single", side_effect)

    with pytest.raises(RuntimeError):
        orchestrator.run_all()


def test_run_single_propagates_unexpected(monkeypatch, tmp_path):
    cfg = _cfg(tmp_path, "a")
    orchestrator = BatchOrchestrator([cfg])

    dummy_ds = SimpleNamespace(config=SimpleNamespace(folder=str(tmp_path)))
    arr = np.zeros((1, 3))

    def fake_load_data(cfg, type="multicloud"):
        if type == "singlecloud":
            return arr
        return (dummy_ds, arr, arr, arr)

    monkeypatch.setattr(orchestrator.data_loader, "load_data", fake_load_data)
    monkeypatch.setattr(
<<<<<<< HEAD
        orchestrator.data_loader, "load_data", lambda cfg, mode: (dummy_ds, arr, arr, arr)
    )
    monkeypatch.setattr(
        orchestrator.outlier_handler, "exclude_outliers", lambda *a, **k: (_ for _ in ()).throw(RuntimeError("bad")))
    monkeypatch.setattr(
        orchestrator.visualization_runner,
        "generate_clouds_outliers",
        lambda *a, **k: None,
=======
        orchestrator.statistics_runner,
        "single_cloud_statistics_handler",
        lambda *a, **k: (_ for _ in ()).throw(RuntimeError("bad")),
>>>>>>> c3023589
    )
    monkeypatch.setattr(
        orchestrator.statistics_runner, "compute_statistics", lambda *a, **k: None
    )

    with pytest.raises(RuntimeError):
        orchestrator._run_single(cfg)
<|MERGE_RESOLUTION|>--- conflicted
+++ resolved
@@ -71,20 +71,15 @@
 
     monkeypatch.setattr(orchestrator.data_loader, "load_data", fake_load_data)
     monkeypatch.setattr(
-<<<<<<< HEAD
-        orchestrator.data_loader, "load_data", lambda cfg, mode: (dummy_ds, arr, arr, arr)
-    )
-    monkeypatch.setattr(
         orchestrator.outlier_handler, "exclude_outliers", lambda *a, **k: (_ for _ in ()).throw(RuntimeError("bad")))
     monkeypatch.setattr(
         orchestrator.visualization_runner,
         "generate_clouds_outliers",
         lambda *a, **k: None,
-=======
+    monkeypatch.setattr( 
         orchestrator.statistics_runner,
         "single_cloud_statistics_handler",
         lambda *a, **k: (_ for _ in ()).throw(RuntimeError("bad")),
->>>>>>> c3023589
     )
     monkeypatch.setattr(
         orchestrator.statistics_runner, "compute_statistics", lambda *a, **k: None

"""GUI launcher for argparse-based scripts.

This utility builds a simple Tkinter interface for all arguments defined in an
``argparse.ArgumentParser``. Users can edit values, start execution and cancel
without running anything.

Example usage integrates the :class:`~m3c2.cli.cli.CLIApp` of the project.
"""
import argparse
import tkinter as tk
from tkinter import messagebox
import logging
import os
import json
import re
from typing import Tuple
from m3c2.config.logging_config import setup_logging
from m3c2.cli.cli import CLIApp


logger = logging.getLogger(__name__)


def run_gui(parser: argparse.ArgumentParser, main_func) -> None:
    """Create a Tkinter GUI for the given parser and execute ``main_func``.

    ``main_func`` receives the list of command-line arguments when the user
    presses the "Start" button. A "Cancel" button closes the window without
    running anything.
    """
    setup_logging()
    root = tk.Tk()
    logger.info("GUI window opened")
    root.title(parser.prog or "Argumente")

    widgets: dict[str, Tuple[tk.Variable, tk.Widget, tk.Widget, tk.Widget | None]] = {}
    row = 0

    descriptions = _load_arg_descriptions("config.schema.json")

    mode_action = next(
        (a for a in parser._actions if getattr(a, "dest", "") == "stats_singleordistance"),
        None,
    )
    plot_action = next(
        (a for a in parser._actions if getattr(a, "dest", "") == "plot_strategy"),
        None,
    )
    mode_var: tk.StringVar | None = None
    plot_var: tk.StringVar | None = None
    plot_widgets: list[tk.Widget] = []

    if mode_action is not None:
        tk.Label(root, text="Modus").grid(row=row, column=0, sticky="w", padx=5, pady=5)
        mode_var = tk.StringVar(value=str(mode_action.default or "single"))
        tk.Radiobutton(
            root,
            text="Distanz Calculation (M3C2)",
            variable=mode_var,
            value="distance",
            command=lambda: _update_mode_fields(mode_var, widgets, plot_var, plot_widgets),
        ).grid(row=row, column=1, sticky="w", padx=5, pady=5)
        row += 1
        tk.Radiobutton(
            root,
            text="Single Cloud Statistiks",
            variable=mode_var,
            value="single",
            command=lambda: _update_mode_fields(mode_var, widgets, plot_var, plot_widgets),
        ).grid(row=row, column=1, sticky="e", padx=5, pady=5)
        row += 1
        if "plot" in getattr(mode_action, "choices", []):
            tk.Radiobutton(
                root,
                text="Plots from Distances",
                variable=mode_var,
                value="plot",
                command=lambda: _update_mode_fields(mode_var, widgets, plot_var, plot_widgets),
            ).grid(row=row, column=1, sticky="w", padx=5, pady=5)
            row += 1
            if plot_action is not None:
<<<<<<< HEAD
                plot_label = tk.Label(root, text="Plot Strategie")
                plot_label.grid(row=row, column=0, sticky="w", padx=5, pady=5)
                plot_widgets.append(plot_label)
=======

                plot_label = tk.Label(root, text="Plot Strategie")
                plot_label.grid(row=row, column=0, sticky="w", padx=5, pady=5)
                plot_widgets.append(plot_label)

>>>>>>> 3c58e8c4
                plot_var = tk.StringVar(value=str(plot_action.default or "specificfile"))
                rb = tk.Radiobutton(
                    root,
                    text="Dateien in Ordner",
                    variable=plot_var,
                    value="onefolder",
                    command=lambda: _update_mode_fields(mode_var, widgets, plot_var, plot_widgets),
                )
                rb.grid(row=row, column=1, sticky="w", padx=5, pady=5)
                plot_widgets.append(rb)
                row += 1
                rb = tk.Radiobutton(
                    root,
                    text="Mehrere Ordner",
                    variable=plot_var,
                    value="severalfolders",
                    command=lambda: _update_mode_fields(mode_var, widgets, plot_var, plot_widgets),
                )
                rb.grid(row=row, column=1, sticky="w", padx=5, pady=5)
                plot_widgets.append(rb)
                row += 1
                rb = tk.Radiobutton(
                    root,
                    text="Spezifische Dateien",
                    variable=plot_var,
                    value="specificfile",
                    command=lambda: _update_mode_fields(mode_var, widgets, plot_var, plot_widgets),
                )
                rb.grid(row=row, column=1, sticky="w", padx=5, pady=5)
                plot_widgets.append(rb)
                row += 1

    bool_action = getattr(argparse, "BooleanOptionalAction", None)

    for action in parser._actions:
        # Skip help actions – they are not user facing parameters
        if isinstance(action, argparse._HelpAction):
            continue
        if mode_action is not None and action is mode_action:
            continue
        if plot_action is not None and action is plot_action:
            continue

        label = tk.Label(root, text=action.dest)
        label.grid(row=row, column=0, sticky="w", padx=5, pady=5)
        desc = descriptions.get(action.dest, "")
        desc_widget: tk.Widget | None = None
        if desc:
            desc_widget = tk.Label(
                root, text=desc, fg="gray", wraplength=350, justify="left"
            )
            desc_widget.grid(row=row, column=2, sticky="w", padx=5, pady=5)

        if action.option_strings and action.nargs == 0 and (
            action.const is True
            or (bool_action is not None and isinstance(action, bool_action))
        ):
            var = tk.BooleanVar(value=bool(action.default))
            widget = tk.Checkbutton(root, variable=var)
            widget.grid(row=row, column=1, sticky="w", padx=5, pady=5)
        elif action.choices:
            default = action.default if action.default is not None else next(iter(action.choices))
            var = tk.StringVar(value=str(default))
            widget = tk.OptionMenu(root, var, *action.choices)
            widget.grid(row=row, column=1, sticky="ew", padx=5, pady=5)
        else:
            var = tk.StringVar()
            if action.default not in (None, argparse.SUPPRESS):
                if isinstance(action.default, (list, tuple)):
                    var.set(", ".join(map(str, action.default)))
                else:
                    var.set(str(action.default))
            widget = tk.Entry(root, textvariable=var)
            widget.grid(row=row, column=1, sticky="ew", padx=5, pady=5)
        widgets[action.dest] = (var, widget, label, desc_widget)
        row += 1

    if mode_var is not None:
        _update_mode_fields(mode_var, widgets, plot_var, plot_widgets)

    def on_start() -> None:
        """Handle the start event by collecting arguments and executing the main function.

        The callback gathers values from all GUI widgets, assembles them into an
        ``argv`` list, validates them using the provided ``argparse`` parser and,
        if successful, closes the GUI and invokes ``main_func`` with the
        resulting argument list. Any parsing errors are reported via a message
        box instead of raising ``SystemExit``.
        """
        argv: list[str] = []
        for action in parser._actions:
            if isinstance(action, argparse._HelpAction) or (
                mode_action is not None and action is mode_action
            ):
                continue
            var = widgets[action.dest][0]
            if action.option_strings:
                if isinstance(var, tk.BooleanVar):
                    if bool_action is not None and isinstance(action, bool_action):
                        if var.get() != action.default:
                            opt = action.option_strings[0] if var.get() else action.option_strings[1]
                            argv.append(opt)
                    else:
                        if var.get() != action.default:
                            argv.append(action.option_strings[0])
                else:
                    value = var.get().strip()
                    if action.nargs not in (None, 1):
                        if value:
                            argv.append(action.option_strings[0])
                            items = [
                                v.strip()
                                for v in re.split(r"[,\s]+", value)
                                if v.strip()
                            ]
                            argv.extend(items)
                    else:
                        if value:
                            argv.extend([action.option_strings[0], value])
            else:  # positional
                value = var.get().strip()
                if action.nargs not in (None, 1):
                    parts = [v.strip() for v in re.split(r"[,\s]+", value) if v.strip()]
                    argv.extend(parts)
                elif value:
                    argv.append(value)

        if mode_action is not None and mode_var is not None:
            argv.extend([mode_action.option_strings[0], mode_var.get()])
            if (
                mode_var.get() == "plot"
                and plot_action is not None
                and plot_var is not None
            ):
                argv.extend([plot_action.option_strings[0], plot_var.get()])

        logger.info("Start pressed with arguments: %s", argv)
        try:
            parser.parse_args(argv)
        except SystemExit:
            # argparse reports errors via SystemExit; show message instead
            messagebox.showerror("Ungültige Eingabe", "Bitte Eingaben prüfen.")
            return
        except (ValueError, OSError) as exc:
            logger.exception("Error parsing arguments")
            messagebox.showerror("Fehler", str(exc))
            return

        root.destroy()
        try:
            main_func(argv)
        except (RuntimeError, ValueError) as exc:
            logger.exception("Exception raised by main_func")
            messagebox.showerror("Fehler", str(exc))
        except Exception:
            logger.exception("Unexpected exception raised by main_func")
            raise

    def on_cancel() -> None:
        """Close the GUI without executing the selected command."""
        logger.info("Cancel pressed")
        root.destroy()

    tk.Button(root, text="Start", command=on_start).grid(row=row, column=0, padx=5, pady=10)
    tk.Button(root, text="Abbrechen", command=on_cancel).grid(row=row, column=1, padx=5, pady=10)

    root.mainloop()


def _load_arg_descriptions(schema_path):
    # Absoluten Pfad berechnen
    abs_path = os.path.join(os.path.dirname(__file__), "..", "..", "config.schema.json")
    abs_path = os.path.abspath(abs_path)
    with open(abs_path, "r", encoding="utf-8") as f:
        schema = json.load(f)
    arg_props = schema.get("properties", {}).get("arguments", {}).get("properties", {})
    return {key: value.get("description", "") for key, value in arg_props.items()}


def _update_mode_fields(
    mode_var: tk.StringVar,
    widgets: dict[str, Tuple[tk.Variable, tk.Widget, tk.Widget, tk.Widget | None]],
    plot_var: tk.StringVar | None = None,
    plot_widgets: list[tk.Widget] | None = None,
) -> None:
    """Show only widgets relevant for the selected mode and strategy."""
<<<<<<< HEAD
=======

>>>>>>> 3c58e8c4

    mode = mode_var.get()
    dist_fields = [
        "filename_reference",
        "filename_comparison",
        "use_subsampled_corepoints",
        "outlier_detection_method",
        "outlier_multiplicator",
        "only_stats",
    ]
    single_fields = ["filename_singlecloud"]
    plot_specific = ["overlay_files", "overlay_outdir", "plot_types"]
    plot_onefolder = ["folder", "overlay_outdir", "options"]
    plot_several = ["data_dir", "folders", "filenames", "overlay_outdir", "options"]
<<<<<<< HEAD
    common_fields = [
        "sample_size",
        "scale_strategy",
        "output_format",
        "project",
        "normal_override",
        "proj_override",
        "use_existing_params",
    ]
=======
>>>>>>> 3c58e8c4

    def _hide(
        var: tk.Variable, widget: tk.Widget, label: tk.Widget, desc: tk.Widget | None
    ) -> None:
        widget.grid_remove()
        label.grid_remove()
        if desc is not None:
            desc.grid_remove()
        if isinstance(var, tk.BooleanVar):
            var.set(False)
        else:
            var.set("")

    def _show(widget: tk.Widget, label: tk.Widget, desc: tk.Widget | None) -> None:
        label.grid()
        widget.grid()
        if desc is not None:
            desc.grid()
        try:
            widget.configure(state="normal")
        except tk.TclError:
            pass

    # Distanz-Mode-Felder
    for name in dist_fields:
        if name in widgets:
            var, widget, label, desc = widgets[name]
            if mode == "distance":
                _show(widget, label, desc)
            else:
                _hide(var, widget, label, desc)

    # Single-Mode-Felder
    for name in single_fields:
        if name in widgets:
            var, widget, label, desc = widgets[name]
            if mode == "single":
                _show(widget, label, desc)
<<<<<<< HEAD
            else:
                _hide(var, widget, label, desc)

    # Gemeinsame Felder für Single- und Distanz-Mode
    for name in common_fields:
        if name in widgets:
            var, widget, label, desc = widgets[name]
            if mode == "plot":
                _hide(var, widget, label, desc)
            else:
                _show(widget, label, desc)
=======
            else:

                _hide(var, widget, label, desc)

>>>>>>> 3c58e8c4

    # Plot-Mode-Felder
    all_plot_fields = set(plot_specific + plot_onefolder + plot_several)
    for name in all_plot_fields:
        if name in widgets:
<<<<<<< HEAD
            var, widget, label, desc = widgets[name]
=======

            var, widget, label, desc = widgets[name]

>>>>>>> 3c58e8c4
            if mode == "plot":
                strategy = plot_var.get() if plot_var is not None else "specificfile"
                if (
                    (strategy == "specificfile" and name in plot_specific)
                    or (strategy == "onefolder" and name in plot_onefolder)
                    or (strategy == "severalfolders" and name in plot_several)
                ):
<<<<<<< HEAD
=======

>>>>>>> 3c58e8c4
                    _show(widget, label, desc)
                else:
                    _hide(var, widget, label, desc)
            else:
                _hide(var, widget, label, desc)

    if plot_widgets is not None:
        for w in plot_widgets:
            if mode == "plot":
                w.grid()
<<<<<<< HEAD
=======

>>>>>>> 3c58e8c4
                try:
                    w.configure(state="normal")
                except tk.TclError:
                    pass
            else:
                w.grid_remove()

    # only_stats im Single-Mode fix auf True setzen
    if "only_stats" in widgets and mode == "single":
        only_var = widgets["only_stats"][0]
        if isinstance(only_var, tk.BooleanVar):
            only_var.set(True)
        else:
            try:
                only_var.set("1")
            except Exception:
                pass
<|MERGE_RESOLUTION|>--- conflicted
+++ resolved
@@ -79,17 +79,10 @@
             ).grid(row=row, column=1, sticky="w", padx=5, pady=5)
             row += 1
             if plot_action is not None:
-<<<<<<< HEAD
+
                 plot_label = tk.Label(root, text="Plot Strategie")
                 plot_label.grid(row=row, column=0, sticky="w", padx=5, pady=5)
                 plot_widgets.append(plot_label)
-=======
-
-                plot_label = tk.Label(root, text="Plot Strategie")
-                plot_label.grid(row=row, column=0, sticky="w", padx=5, pady=5)
-                plot_widgets.append(plot_label)
-
->>>>>>> 3c58e8c4
                 plot_var = tk.StringVar(value=str(plot_action.default or "specificfile"))
                 rb = tk.Radiobutton(
                     root,
@@ -276,10 +269,6 @@
     plot_widgets: list[tk.Widget] | None = None,
 ) -> None:
     """Show only widgets relevant for the selected mode and strategy."""
-<<<<<<< HEAD
-=======
-
->>>>>>> 3c58e8c4
 
     mode = mode_var.get()
     dist_fields = [
@@ -294,7 +283,7 @@
     plot_specific = ["overlay_files", "overlay_outdir", "plot_types"]
     plot_onefolder = ["folder", "overlay_outdir", "options"]
     plot_several = ["data_dir", "folders", "filenames", "overlay_outdir", "options"]
-<<<<<<< HEAD
+
     common_fields = [
         "sample_size",
         "scale_strategy",
@@ -304,8 +293,7 @@
         "proj_override",
         "use_existing_params",
     ]
-=======
->>>>>>> 3c58e8c4
+
 
     def _hide(
         var: tk.Variable, widget: tk.Widget, label: tk.Widget, desc: tk.Widget | None
@@ -344,7 +332,6 @@
             var, widget, label, desc = widgets[name]
             if mode == "single":
                 _show(widget, label, desc)
-<<<<<<< HEAD
             else:
                 _hide(var, widget, label, desc)
 
@@ -356,24 +343,15 @@
                 _hide(var, widget, label, desc)
             else:
                 _show(widget, label, desc)
-=======
-            else:
-
-                _hide(var, widget, label, desc)
-
->>>>>>> 3c58e8c4
+
 
     # Plot-Mode-Felder
     all_plot_fields = set(plot_specific + plot_onefolder + plot_several)
     for name in all_plot_fields:
         if name in widgets:
-<<<<<<< HEAD
+
             var, widget, label, desc = widgets[name]
-=======
-
-            var, widget, label, desc = widgets[name]
-
->>>>>>> 3c58e8c4
+
             if mode == "plot":
                 strategy = plot_var.get() if plot_var is not None else "specificfile"
                 if (
@@ -381,10 +359,6 @@
                     or (strategy == "onefolder" and name in plot_onefolder)
                     or (strategy == "severalfolders" and name in plot_several)
                 ):
-<<<<<<< HEAD
-=======
-
->>>>>>> 3c58e8c4
                     _show(widget, label, desc)
                 else:
                     _hide(var, widget, label, desc)
@@ -395,10 +369,6 @@
         for w in plot_widgets:
             if mode == "plot":
                 w.grid()
-<<<<<<< HEAD
-=======
-
->>>>>>> 3c58e8c4
                 try:
                     w.configure(state="normal")
                 except tk.TclError:

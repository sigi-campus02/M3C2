"""Utility class for loading input data for the M3C2 pipeline."""
from __future__ import annotations

import logging
import os
import time

import numpy as np

from m3c2.config.datasource_config import DataSourceConfig
from m3c2.io.datasource import DataSource

logger = logging.getLogger(__name__)


class DataLoader:
    """Load point cloud data and core points according to a configuration."""

<<<<<<< HEAD
    def load_data(self, cfg, mode) -> Tuple[DataSource, object, object, object]:
=======
    def load_data(self, cfg, mode: str) -> tuple[DataSource, object, object, object] | object:
>>>>>>> c3023589
        """Load point clouds and core points according to ``cfg``.

        Parameters
        ----------
        cfg : PipelineConfig
            Configuration defining the location of the point clouds and
            which epoch to use for the core points.
        mode : str
<<<<<<< HEAD
            ``"multicloud"`` to load moving and reference clouds or
            ``"singlecloud"`` to load only a single epoch.
=======
            ``"multicloud"`` to load moving and reference epochs or
            ``"singlecloud"`` to load a single epoch.
>>>>>>> c3023589

        Returns
        -------
        tuple or object
            For ``"multicloud"`` returns ``(ds, mov, ref, corepoints)``
            containing the :class:`DataSource` used for loading, the moving
            and reference epochs and a NumPy array of the core point
            coordinates.  For ``"singlecloud"`` returns only the single cloud
            epoch.

        Side Effects
        ------------
        Reads the point cloud files from disk and emits log messages about the
        loaded data.

        Notes
        -----
        This method is part of the public pipeline API.
        """
<<<<<<< HEAD
        t0 = time.perf_counter()

=======
>>>>>>> c3023589
        if mode == "multicloud":
            return self._load_data_multi(cfg)

        if mode == "singlecloud":
            return self._load_data_single(cfg)

        raise ValueError(f"Unknown mode '{mode}'")


    def _load_data_multi(self, cfg) -> tuple[DataSource, object, object, object]:
        """Load multi-cloud data according to ``cfg``.

        Parameters
        ----------
        cfg : PipelineConfig
            Configuration defining the location of the point clouds and
            which epoch to use for the core points.

        Returns
        -------
        tuple
            ``(ds, mov, ref, corepoints)`` containing the :class:`DataSource`
            used for loading, the moving and reference epochs and a NumPy array
            of the core point coordinates.
        """
        t0 = time.perf_counter()

        ds_config = DataSourceConfig(
            os.path.join(cfg.data_dir, cfg.folder_id),
            cfg.filename_mov,
            cfg.filename_ref,
            cfg.mov_as_corepoints,
            cfg.use_subsampled_corepoints,
        )
        ds = DataSource(ds_config)

        mov, ref, corepoints = ds.load_points()

        logger.info(
            "[Load] data/%s: mov=%s, ref=%s, corepoints=%s | %.3fs",
            cfg.folder_id,
            getattr(mov, "cloud", np.array([])).shape if hasattr(mov, "cloud") else "Epoch",
            getattr(ref, "cloud", np.array([])).shape if hasattr(ref, "cloud") else "Epoch",
            np.asarray(corepoints).shape,
            time.perf_counter() - t0,
        )
        return ds, mov, ref, corepoints

    def _load_data_single(self, cfg) -> object:
        """Load single-cloud data according to ``cfg``.

        Parameters
        ----------
        cfg : PipelineConfig
            Configuration defining the location of the point clouds and
            which epoch to use for the core points.

        Returns
        -------
        object
            The single cloud epoch.
        """
        t0 = time.perf_counter()

        ds_config = DataSourceConfig(
            os.path.join(cfg.data_dir, cfg.folder_id),
            cfg.filename_singlecloud,
        )
        ds_single = DataSource(ds_config)

        single_cloud = ds_single.load_points_singlecloud()

        logger.info(
            "[Load] data/%s: single_cloud=%s | %.3fs",
            cfg.folder_id,
            getattr(single_cloud, "cloud", np.array([])).shape if hasattr(single_cloud, "cloud") else "Epoch",
            time.perf_counter() - t0,
        )
        return single_cloud<|MERGE_RESOLUTION|>--- conflicted
+++ resolved
@@ -16,11 +16,9 @@
 class DataLoader:
     """Load point cloud data and core points according to a configuration."""
 
-<<<<<<< HEAD
-    def load_data(self, cfg, mode) -> Tuple[DataSource, object, object, object]:
-=======
+
     def load_data(self, cfg, mode: str) -> tuple[DataSource, object, object, object] | object:
->>>>>>> c3023589
+
         """Load point clouds and core points according to ``cfg``.
 
         Parameters
@@ -29,13 +27,8 @@
             Configuration defining the location of the point clouds and
             which epoch to use for the core points.
         mode : str
-<<<<<<< HEAD
-            ``"multicloud"`` to load moving and reference clouds or
-            ``"singlecloud"`` to load only a single epoch.
-=======
             ``"multicloud"`` to load moving and reference epochs or
             ``"singlecloud"`` to load a single epoch.
->>>>>>> c3023589
 
         Returns
         -------
@@ -55,11 +48,6 @@
         -----
         This method is part of the public pipeline API.
         """
-<<<<<<< HEAD
-        t0 = time.perf_counter()
-
-=======
->>>>>>> c3023589
         if mode == "multicloud":
             return self._load_data_multi(cfg)
 

"""High level orchestration for running the complete M3C2 workflow.

The :class:`BatchOrchestrator` coordinates configuration handling, parameter
estimation, execution of the core algorithm and subsequent analysis steps.
"""

from __future__ import annotations

import logging
import os
import time
from typing import List

import numpy as np

from m3c2.config.pipeline_config import PipelineConfig
from m3c2.core.statistics import StatisticsService
from m3c2.pipeline.component_factory import PipelineComponentFactory

logger = logging.getLogger(__name__)


class BatchOrchestrator:
    """Run the full M3C2 pipeline for a collection of configurations.

    Parameters
    ----------
    configs : list[PipelineConfig]
        Collection of configuration objects to process.
    sample_size : int, optional
        Number of core points to sample when estimating scales.
    output_format : str
        Format for statistical outputs, ``"excel"`` or ``"json"``.
    """

    def __init__(
        self,
        configs: List[PipelineConfig],
        strategy: str = "radius",
        fail_fast: bool = False,
    ) -> None:
        """Create a new orchestrator instance.

        Parameters
        ----------
        configs : list[PipelineConfig]
            Collection of configuration objects to process.
        strategy : str, optional
            Strategy used by the pipeline components.
        fail_fast : bool, optional
            Abort the batch on unexpected errors if ``True``. If ``False``
            (default), errors are logged and processing continues with the
            next job.
        """

        self.configs = configs
        self.fail_fast = fail_fast
        output_format = configs[0].output_format if configs else "excel"
        self.factory = PipelineComponentFactory(strategy, output_format)
        self.data_loader = self.factory.create_data_loader()
        self.scale_estimator = self.factory.create_scale_estimator()
        self.m3c2_executor = self.factory.create_m3c2_executor()
        self.outlier_handler = self.factory.create_outlier_handler()
        self.statistics_runner = self.factory.create_statistics_runner()
        self.visualization_runner = self.factory.create_visualization_runner()

        logger.info("=== BatchOrchestrator initialisiert ===")
        logger.info("Konfigurationen: %d Jobs", len(self.configs))


    # Small helper to create consistent file name tags
    @staticmethod
    def _run_tag(cfg: PipelineConfig) -> str:
        """Return a concise tag representing the moving and reference files.

        Parameters
        ----------
        cfg : PipelineConfig
            Configuration for the current job.

        Returns
        -------
        str
            Combination of moving and reference filenames.
        """
        return f"{cfg.filename_mov}-{cfg.filename_ref}"
    
    def run_all(self) -> None:
        """Run the pipeline for each configured dataset.

        Returns
        -------
        None

        Notes
        -----
        Any exception raised during processing of a single job is caught and
        logged. When ``fail_fast`` is ``False`` (default) the batch continues
        with the next job. If ``fail_fast`` is ``True``, unexpected errors
        abort the batch.
        """
        if not self.configs:
            logger.warning("Keine Konfigurationen – nichts zu tun.")
            return

        # Process each configuration in sequence
        for cfg in self.configs:
            try:
                self._run_single(cfg)
            except (IOError, ValueError):
                logger.exception(
                    "[Job] Fehler in Job '%s' (Version %s)",
                    cfg.folder_id,
                    cfg.filename_ref,
                )
            except Exception:
                logger.exception(
                    "[Job] Unerwarteter Fehler in Job '%s' (Version %s)",
                    cfg.folder_id,
                    cfg.filename_ref,
                )
                if self.fail_fast:
                    raise

    def _run_single(self, cfg: PipelineConfig) -> None:
        """Execute the pipeline for a single configuration.

        Parameters
        ----------
        cfg : PipelineConfig
            Configuration for the dataset to process.

        Returns
        -------
        None

        Raises
        ------
        Exception
            Any exception from internal steps is caught and logged.
        """
        logger.info(
            "%s, %s, %s, %s",
            cfg.folder_id,
            cfg.filename_mov,
            cfg.filename_ref,
            cfg.process_python_CC,
        )
        start = time.perf_counter()
        if cfg.stats_singleordistance == "distance":
            ds, mov, ref, corepoints = self.data_loader.load_data(cfg, mode="multicloud")
            out_base = ds.config.folder
            tag = self._run_tag(cfg)

            if cfg.process_python_CC == "python" and not cfg.only_stats:
                normal = projection = np.nan
                if cfg.use_existing_params:
                    params_path = os.path.join(
                        out_base, f"{cfg.process_python_CC}_{tag}_m3c2_params.txt"
                    )
                    normal, projection = StatisticsService._load_params(params_path)
                    if not np.isnan(normal) and not np.isnan(projection):
                        logger.info(
                            "[Params] geladen: %s (NormalScale=%.6f, SearchScale=%.6f)",
                            params_path,
                            normal,
                            projection,
                        )
                    else:
                        logger.info(
                            "[Params] keine vorhandenen Parameter gefunden, berechne neu"
                        )
                if np.isnan(normal) or np.isnan(projection):
                    normal, projection = self.scale_estimator.determine_scales(
                        cfg, corepoints
                    )
                    self._save_params(cfg, normal, projection, out_base)
                distances, uncertainties, dists_path = self.m3c2_executor.run_m3c2(
                    cfg, mov, ref, corepoints, normal, projection, out_base, tag
                )
                self.visualization_runner.generate_visuals(
                    cfg, mov, distances, out_base, tag
                )

                try:
                    logger.info("[Outlier] Entferne Ausreißer für %s", cfg.folder_id)
                    self.outlier_handler.exclude_outliers(cfg, out_base, tag)
                except (IOError, ValueError):
                    logger.exception("Fehler beim Entfernen von Ausreißern")
                except Exception:
                    logger.exception(
                        "Unerwarteter Fehler beim Entfernen von Ausreißern"
                    )
                    raise

                try:
                    logger.info(
                        "[Outlier] Erzeuge .ply Dateien für Outliers / Inliers …"
                    )
                    self.visualization_runner.generate_clouds_outliers(
                        cfg, ds.config.folder, tag
                    )
                except (IOError, ValueError):
                    logger.exception(
                        "Fehler beim Erzeugen von .ply Dateien für Ausreißer / Inlier"
                    )
                except Exception:
                    logger.exception(
                        "Unerwarteter Fehler beim Erzeugen von .ply Dateien für Ausreißer / Inlier"
                    )
                    raise

            try:
                logger.info("[Statistics] Berechne Statistiken …")
                self.statistics_runner.compute_statistics(cfg, mov, ref, tag)
            except (IOError, ValueError):
                logger.exception("Fehler bei der Berechnung der Statistik")
            except Exception:
                logger.exception(
                    "Unerwarteter Fehler bei der Berechnung der Statistik"
                )
                raise

<<<<<<< HEAD
        if cfg.stats_singleordistance == "distance":
            try:
                logger.info("[Statistics] Berechne Statistiken …")
                self.statistics_runner.compute_statistics(cfg, mov, ref, tag)
            except (IOError, ValueError):
                logger.exception("Fehler bei der Berechnung der Statistik")
            except Exception:
                logger.exception("Unerwarteter Fehler bei der Berechnung der Statistik")
                raise
=======
>>>>>>> 7be333b6
        elif cfg.stats_singleordistance == "single":
            single_cloud = self.data_loader.load_data(cfg, type="singlecloud")

            try:
                logger.info("[Statistics] Berechne Statistiken …")
                self.statistics_runner.single_cloud_statistics_handler(
                    cfg, single_cloud
                )
            except (IOError, ValueError):
                logger.exception("Fehler bei der Berechnung der Statistik")
            except Exception:
                logger.exception(
                    "Unerwarteter Fehler bei der Berechnung der Statistik"
                )
                raise

        else:
            raise ValueError("Unbekannter stats_singleordistance-Wert")

        logger.info(
            "[Job] %s abgeschlossen in %.3fs",
            cfg.folder_id,
            time.perf_counter() - start,
        )

    def _save_params(self, cfg: PipelineConfig, normal: float, projection: float, out_base: str) -> None:
        """Persist determined scale parameters to disk.

        Parameters
        ----------
        cfg : PipelineConfig
            Configuration for naming the output file.
        normal : float
            Chosen normal scale.
        projection : float
            Chosen projection scale.
        out_base : str
            Directory where the parameter file should be written.
        """
        os.makedirs(out_base, exist_ok=True)
        tag = self._run_tag(cfg)
        params_path = os.path.join(out_base, f"{cfg.process_python_CC}_{tag}_m3c2_params.txt")
        with open(params_path, "w") as f:
            f.write(f"NormalScale={normal}\nSearchScale={projection}\n")
        logger.info("[Params] gespeichert: %s", params_path)<|MERGE_RESOLUTION|>--- conflicted
+++ resolved
@@ -221,18 +221,6 @@
                 )
                 raise
 
-<<<<<<< HEAD
-        if cfg.stats_singleordistance == "distance":
-            try:
-                logger.info("[Statistics] Berechne Statistiken …")
-                self.statistics_runner.compute_statistics(cfg, mov, ref, tag)
-            except (IOError, ValueError):
-                logger.exception("Fehler bei der Berechnung der Statistik")
-            except Exception:
-                logger.exception("Unerwarteter Fehler bei der Berechnung der Statistik")
-                raise
-=======
->>>>>>> 7be333b6
         elif cfg.stats_singleordistance == "single":
             single_cloud = self.data_loader.load_data(cfg, type="singlecloud")
 

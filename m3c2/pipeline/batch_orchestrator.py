"""High level orchestration for running the complete M3C2 workflow.

The :class:`BatchOrchestrator` coordinates configuration handling, parameter
estimation, execution of the core algorithm and subsequent analysis steps.
"""

from __future__ import annotations

import logging
import os
import time
from typing import List

import numpy as np

from m3c2.config.pipeline_config import PipelineConfig
from m3c2.core.statistics import StatisticsService
from m3c2.pipeline.component_factory import PipelineComponentFactory

logger = logging.getLogger(__name__)


class BatchOrchestrator:
    """Run the full M3C2 pipeline for a collection of configurations.

    Parameters
    ----------
    configs : list[PipelineConfig]
        Collection of configuration objects to process.
    sample_size : int, optional
        Number of core points to sample when estimating scales.
    output_format : str
        Format for statistical outputs, ``"excel"`` or ``"json"``.
    """

    def __init__(
        self,
        configs: List[PipelineConfig],
        strategy: str = "radius",
        fail_fast: bool = False,
    ) -> None:
        """Create a new orchestrator instance.

        Parameters
        ----------
        configs : list[PipelineConfig]
            Collection of configuration objects to process.
        strategy : str, optional
            Strategy used by the pipeline components.
        fail_fast : bool, optional
            Abort the batch on unexpected errors if ``True``. If ``False``
            (default), errors are logged and processing continues with the
            next job.
        """

        self.configs = configs
        self.fail_fast = fail_fast
        output_format = configs[0].output_format if configs else "excel"
        self.factory = PipelineComponentFactory(strategy, output_format)
        self.data_loader = self.factory.create_data_loader()
        self.scale_estimator = self.factory.create_scale_estimator()
        self.m3c2_executor = self.factory.create_m3c2_executor()
        self.outlier_handler = self.factory.create_outlier_handler()
        self.statistics_runner = self.factory.create_statistics_runner()
        self.visualization_runner = self.factory.create_visualization_runner()

        logger.info("=== BatchOrchestrator initialisiert ===")
        logger.info("Konfigurationen: %d Jobs", len(self.configs))


    # Small helper to create consistent file name tags
    @staticmethod
    def _run_tag(cfg: PipelineConfig) -> str:
        """Return a concise tag representing the moving and reference files.

        Parameters
        ----------
        cfg : PipelineConfig
            Configuration for the current job.

        Returns
        -------
        str
            Combination of moving and reference filenames.
        """
        return f"{cfg.filename_mov}-{cfg.filename_ref}"
    
    def run_all(self) -> None:
        """Run the pipeline for each configured dataset.

        Returns
        -------
        None

        Notes
        -----
        Any exception raised during processing of a single job is caught and
        logged. When ``fail_fast`` is ``False`` (default) the batch continues
        with the next job. If ``fail_fast`` is ``True``, unexpected errors
        abort the batch.
        """
        if not self.configs:
            logger.warning("Keine Konfigurationen – nichts zu tun.")
            return

        # Process each configuration in sequence
        for cfg in self.configs:
            try:
                self._run_single(cfg)
            except (IOError, ValueError):
                logger.exception(
                    "[Job] Fehler in Job '%s' (Version %s)",
                    cfg.folder_id,
                    cfg.filename_ref,
                )
            except Exception:
                logger.exception(
                    "[Job] Unerwarteter Fehler in Job '%s' (Version %s)",
                    cfg.folder_id,
                    cfg.filename_ref,
                )
                if self.fail_fast:
                    raise

    def _run_single(self, cfg: PipelineConfig) -> None:
        """Execute the pipeline for a single configuration.

        Parameters
        ----------
        cfg : PipelineConfig
            Configuration for the dataset to process.

        Returns
        -------
        None

        Raises
        ------
        Exception
            Any exception from internal steps is caught and logged.
        """
        logger.info(
            "%s, %s, %s, %s",
            cfg.folder_id,
            cfg.filename_mov,
            cfg.filename_ref,
            cfg.process_python_CC,
        )
        start = time.perf_counter()
        if cfg.stats_singleordistance == "distance":
            ds, mov, ref, corepoints = self.data_loader.load_data(cfg, mode="multicloud")
            out_base = ds.config.folder
            tag = self._run_tag(cfg)

            if cfg.process_python_CC == "python" and not cfg.only_stats:
                normal = projection = np.nan
                if cfg.use_existing_params:
                    params_path = os.path.join(
                        out_base, f"{cfg.process_python_CC}_{tag}_m3c2_params.txt"
                    )
                    normal, projection = StatisticsService._load_params(params_path)
                    if not np.isnan(normal) and not np.isnan(projection):
                        logger.info(
                            "[Params] geladen: %s (NormalScale=%.6f, SearchScale=%.6f)",
                            params_path,
                            normal,
                            projection,
                        )
                    else:
                        logger.info(
                            "[Params] keine vorhandenen Parameter gefunden, berechne neu"
                        )
                if np.isnan(normal) or np.isnan(projection):
                    normal, projection = self.scale_estimator.determine_scales(
                        cfg, corepoints
                    )
                    self._save_params(cfg, normal, projection, out_base)
                distances, uncertainties, dists_path = self.m3c2_executor.run_m3c2(
                    cfg, mov, ref, corepoints, normal, projection, out_base, tag
                )
                self.visualization_runner.generate_visuals(
                    cfg, mov, distances, out_base, tag
                )

                try:
                    logger.info("[Outlier] Entferne Ausreißer für %s", cfg.folder_id)
                    self.outlier_handler.exclude_outliers(cfg, out_base, tag)
                except (IOError, ValueError):
                    logger.exception("Fehler beim Entfernen von Ausreißern")
                except Exception:
                    logger.exception(
                        "Unerwarteter Fehler beim Entfernen von Ausreißern"
                    )
                    raise

                try:
                    logger.info(
                        "[Outlier] Erzeuge .ply Dateien für Outliers / Inliers …"
                    )
                    self.visualization_runner.generate_clouds_outliers(
                        cfg, ds.config.folder, tag
                    )
                except (IOError, ValueError):
                    logger.exception(
                        "Fehler beim Erzeugen von .ply Dateien für Ausreißer / Inlier"
                    )
                except Exception:
                    logger.exception(
                        "Unerwarteter Fehler beim Erzeugen von .ply Dateien für Ausreißer / Inlier"
                    )
                    raise

            try:
                logger.info("[Statistics] Berechne Statistiken …")
                self.statistics_runner.compute_statistics(cfg, mov, ref, tag)
            except (IOError, ValueError):
                logger.exception("Fehler bei der Berechnung der Statistik")
            except Exception:
                logger.exception(
                    "Unerwarteter Fehler bei der Berechnung der Statistik"
                )
                raise

<<<<<<< HEAD
        try:
            logger.info("[Statistics] Berechne Statistiken …")
            self.statistics_runner.compute_statistics(cfg, mov, ref, tag)
        except (IOError, ValueError):
            logger.exception("Fehler bei der Berechnung der Statistik")
        except Exception:
            logger.exception("Unerwarteter Fehler bei der Berechnung der Statistik")
            raise

        
        if cfg.stats_singleordistance == "single":
            single_cloud = self.data_loader.load_data(cfg, mode="singlecloud")
=======
        elif cfg.stats_singleordistance == "single":
            single_cloud = self.data_loader.load_data(cfg, type="singlecloud")
>>>>>>> c3023589

            try:
                logger.info("[Statistics] Berechne Statistiken …")
                self.statistics_runner.single_cloud_statistics_handler(
                    cfg, single_cloud
                )
            except (IOError, ValueError):
                logger.exception("Fehler bei der Berechnung der Statistik")
            except Exception:
                logger.exception(
                    "Unerwarteter Fehler bei der Berechnung der Statistik"
                )
                raise

        else:
            raise ValueError("Unbekannter stats_singleordistance-Wert")

        logger.info(
            "[Job] %s abgeschlossen in %.3fs",
            cfg.folder_id,
            time.perf_counter() - start,
        )

    def _save_params(self, cfg: PipelineConfig, normal: float, projection: float, out_base: str) -> None:
        """Persist determined scale parameters to disk.

        Parameters
        ----------
        cfg : PipelineConfig
            Configuration for naming the output file.
        normal : float
            Chosen normal scale.
        projection : float
            Chosen projection scale.
        out_base : str
            Directory where the parameter file should be written.
        """
        os.makedirs(out_base, exist_ok=True)
        tag = self._run_tag(cfg)
        params_path = os.path.join(out_base, f"{cfg.process_python_CC}_{tag}_m3c2_params.txt")
        with open(params_path, "w") as f:
            f.write(f"NormalScale={normal}\nSearchScale={projection}\n")
        logger.info("[Params] gespeichert: %s", params_path)<|MERGE_RESOLUTION|>--- conflicted
+++ resolved
@@ -221,23 +221,8 @@
                 )
                 raise
 
-<<<<<<< HEAD
-        try:
-            logger.info("[Statistics] Berechne Statistiken …")
-            self.statistics_runner.compute_statistics(cfg, mov, ref, tag)
-        except (IOError, ValueError):
-            logger.exception("Fehler bei der Berechnung der Statistik")
-        except Exception:
-            logger.exception("Unerwarteter Fehler bei der Berechnung der Statistik")
-            raise
-
-        
-        if cfg.stats_singleordistance == "single":
-            single_cloud = self.data_loader.load_data(cfg, mode="singlecloud")
-=======
         elif cfg.stats_singleordistance == "single":
             single_cloud = self.data_loader.load_data(cfg, type="singlecloud")
->>>>>>> c3023589
 
             try:
                 logger.info("[Statistics] Berechne Statistiken …")
